--- conflicted
+++ resolved
@@ -405,7 +405,6 @@
     console.print("[dim]with optional heatmaps showing key usage patterns.[/dim]")
 
 
-<<<<<<< HEAD
 def item_generate_heuristics():
     """Generate all heuristic layout heatmaps"""
     from helpers.layouts.heuristic_generator import generate_all_heuristics
@@ -560,7 +559,6 @@
         print_error(f"ERROR: {e}")
         import traceback
         traceback.print_exc()
-=======
 def item_analyze_ga_runs():
     """Analyze GA Runs - Sub-menu for inspection and comparison"""
     print_header("Analyze GA Runs", "Inspect and compare genetic algorithm results")
@@ -583,7 +581,6 @@
     """Multi-Run GA Comparator"""
     from src.analysis.multi_run_comparator import run_multi_run_comparator
     run_multi_run_comparator()
->>>>>>> e4bd8f4c
 
 
 # -----------------------------
@@ -598,11 +595,8 @@
     # Register all menu item functions
     menu.add_item("🚀 Run Genetic Algorithm (Master Mode)", item_run_genetic)
     menu.add_item("🔧 Run as Worker Node (Distributed Processing)", item_run_worker)
-<<<<<<< HEAD
     menu.add_item("🎯 Generate All Heuristic Heatmaps", item_generate_heuristics)
-=======
     menu.add_item("🔬 Analyze GA Runs", item_analyze_ga_runs)
->>>>>>> e4bd8f4c
     menu.add_item("⌨️  Evaluate Keyboard Layout", item_keyboard_evaluator)
     menu.add_item("📊 Compare Standard Layouts", item_layout_comparison)
     menu.add_item("📝 Analyze Text File", item_text_analysis)
